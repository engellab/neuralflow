--- conflicted
+++ resolved
@@ -293,9 +293,5 @@
             raise ValueError('x interval length is <= 0')
         if not isinstance(self.Np, (int, np.integer)) or self.Np < 3:
             raise ValueError('Np is not int or less than 3')
-<<<<<<< HEAD
-	if not isinstance(self.Ne, (int, np.integer)) or self.Ne < 1:
-=======
         if not isinstance(self.Ne, (int, np.integer)) or self.Ne < 1:
->>>>>>> 321592af
             raise ValueError('Ne is not int or less than 1')